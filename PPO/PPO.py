import torch
import torch.nn as nn
from torch.distributions import Categorical
import gym

device = torch.device("cuda:0" if torch.cuda.is_available() else "cpu")
<<<<<<< HEAD
#1
=======

>>>>>>> 5918cfe0

# 定义数组变量
class Memory:
    def __init__(self):
        self.actions = []
        self.states = []
        self.logprobs = []
        self.rewards = []
        self.is_terminals = []

    def clear_memory(self):
        del self.actions[:]
        del self.states[:]
        del self.logprobs[:]
        del self.rewards[:]
        del self.is_terminals[:]

# 定义Actor Critic网络
class ActorCritic(nn.Module):
    def __init__(self, state_dim, action_dim, n_latent_var):
        super(ActorCritic, self).__init__()

        # actor网络：input：state_dim;output:action_dim
        self.action_layer = nn.Sequential(
            nn.Linear(state_dim, n_latent_var),
            nn.Tanh(),
            nn.Linear(n_latent_var, n_latent_var),
            nn.Tanh(),
            nn.Linear(n_latent_var, action_dim),
            nn.Softmax(dim=-1)
        )

        # critic网络：input：state_dim;output:value(dim = 1)
        self.value_layer = nn.Sequential(
            nn.Linear(state_dim, n_latent_var),
            nn.Tanh(),
            nn.Linear(n_latent_var, n_latent_var),
            nn.Tanh(),
            nn.Linear(n_latent_var, 1)
        )

    def forward(self):
        raise NotImplementedError

    def act(self, state, memory):
        state = torch.from_numpy(state).float().to(device)
        action_probs = self.action_layer(state)  # 将state带进网络
        dist = Categorical(action_probs)  # 按照给定的概率分布来进行采样
        action = dist.sample()

        memory.states.append(state)
        memory.actions.append(action)
        memory.logprobs.append(dist.log_prob(action))

        return action.item()

    def evaluate(self, state, action):
        action_probs = self.action_layer(state)
        dist = Categorical(action_probs)

        action_logprobs = dist.log_prob(action)
        dist_entropy = dist.entropy()

        state_value = self.value_layer(state)

        return action_logprobs, torch.squeeze(state_value), dist_entropy


class PPO:
    def __init__(self, state_dim, action_dim, n_latent_var, lr, betas, gamma, K_epochs, eps_clip):
        self.lr = lr
        self.betas = betas
        self.gamma = gamma
        self.eps_clip = eps_clip
        self.K_epochs = K_epochs

        # 定义新旧policy
        self.policy = ActorCritic(state_dim, action_dim, n_latent_var).to(device)
        self.optimizer = torch.optim.Adam(self.policy.parameters(), lr=lr, betas=betas)
        self.policy_old = ActorCritic(state_dim, action_dim, n_latent_var).to(device)
        self.policy_old.load_state_dict(self.policy.state_dict()) # 将定义的policy复制到policy_old

        self.MseLoss = nn.MSELoss()

    def update(self, memory):
        # 蒙特卡洛状态奖励估计
        rewards = []
        discounted_reward = 0
        for reward, is_terminal in zip(reversed(memory.rewards), reversed(memory.is_terminals)):
            if is_terminal:
                discounted_reward = 0
            discounted_reward = reward + (self.gamma * discounted_reward)  # 乘以一个折扣因子gamma
            rewards.insert(0, discounted_reward)

        # 标准化rewards
        rewards = torch.tensor(rewards, dtype=torch.float32).to(device)
        rewards = (rewards - rewards.mean()) / (rewards.std() + 1e-5)  # 标准化rewards

        # 格式转换
        old_states = torch.stack(memory.states).to(device).detach()
        old_actions = torch.stack(memory.actions).to(device).detach()
        old_logprobs = torch.stack(memory.logprobs).to(device).detach()

        # 训练policy K_epochs次
        for _ in range(self.K_epochs):
            # 用当前policy评估old_states和old_actions
            logprobs, state_values, dist_entropy = self.policy.evaluate(old_states, old_actions)

            # 计算ratio (pi_theta / pi_theta__old)
            ratios = torch.exp(logprobs - old_logprobs.detach())

            # 计算loss
            advantages = rewards - state_values.detach()
            surr1 = ratios * advantages
            surr2 = torch.clamp(ratios, 1 - self.eps_clip, 1 + self.eps_clip) * advantages
            loss = -torch.min(surr1, surr2) + 0.5 * self.MseLoss(state_values, rewards) - 0.01 * dist_entropy

            # 计算梯度
            self.optimizer.zero_grad()
            loss.mean().backward()
            self.optimizer.step()

        # 将新的权重更新给old_policy
        self.policy_old.load_state_dict(self.policy.state_dict())


def main():
    ############## 参数设定 ##############
    env_name = "CartPole-v0"
    # 生成仿真环境
    env = gym.make(env_name)
    state_dim = env.observation_space.shape[0]
    action_dim = env.action_space.n
    render = True

    log_interval = 20  # 输出间隔次数
    max_episodes = 50000  # 最大训练episodes
    max_timesteps = 300  # 单个episode的最大步数
    n_latent_var = 64  # 隐藏层数量
    update_timestep = 2000  # 更新policy的间隔
    lr = 0.002
    betas = (0.9, 0.999)
    gamma = 0.99  # 折扣因子
    K_epochs = 4  # 更新policy次数
    eps_clip = 0.2  # clip参数
    random_seed = None
    #############################################

    if random_seed:
        torch.manual_seed(random_seed)
        env.seed(random_seed)

    memory = Memory()
    ppo = PPO(state_dim, action_dim, n_latent_var, lr, betas, gamma, K_epochs, eps_clip)


    # 参数初始化
    running_reward = 0
    avg_length = 0
    timestep = 0

    # 主循环
    for i_episode in range(1, max_episodes + 1):
        state = env.reset()  # 初始化（重新玩）
        for t in range(max_timesteps):
            timestep += 1

            # 运行policy_old:
            action = ppo.policy_old.act(state, memory)
            state, reward, done, _ = env.step(action)  # 得到（新的状态，奖励，是否终止，额外的调试信息）

            # 保存数据:
            memory.rewards.append(reward)
            memory.is_terminals.append(done)

            # 更新policy
            if timestep % update_timestep == 0:
                ppo.update(memory)
                memory.clear_memory()
                timestep = 0

            running_reward += reward
            if render:
                env.render()
            if done:
                break

        avg_length += t



        # 打印log
        if i_episode % log_interval == 0:
            avg_length = int(avg_length / log_interval)
            running_reward = int((running_reward / log_interval))

            print('Episode {} \t avg length: {} \t reward: {}'.format(i_episode, avg_length, running_reward))
            running_reward = 0
            avg_length = 0


if __name__ == '__main__':
    main()<|MERGE_RESOLUTION|>--- conflicted
+++ resolved
@@ -1,214 +1,4 @@
 import torch
 import torch.nn as nn
-from torch.distributions import Categorical
-import gym
-
-device = torch.device("cuda:0" if torch.cuda.is_available() else "cpu")
-<<<<<<< HEAD
-#1
-=======
-
->>>>>>> 5918cfe0
-
-# 定义数组变量
-class Memory:
-    def __init__(self):
-        self.actions = []
-        self.states = []
-        self.logprobs = []
-        self.rewards = []
-        self.is_terminals = []
-
-    def clear_memory(self):
-        del self.actions[:]
-        del self.states[:]
-        del self.logprobs[:]
-        del self.rewards[:]
-        del self.is_terminals[:]
-
-# 定义Actor Critic网络
-class ActorCritic(nn.Module):
-    def __init__(self, state_dim, action_dim, n_latent_var):
-        super(ActorCritic, self).__init__()
-
-        # actor网络：input：state_dim;output:action_dim
-        self.action_layer = nn.Sequential(
-            nn.Linear(state_dim, n_latent_var),
-            nn.Tanh(),
-            nn.Linear(n_latent_var, n_latent_var),
-            nn.Tanh(),
-            nn.Linear(n_latent_var, action_dim),
-            nn.Softmax(dim=-1)
-        )
-
-        # critic网络：input：state_dim;output:value(dim = 1)
-        self.value_layer = nn.Sequential(
-            nn.Linear(state_dim, n_latent_var),
-            nn.Tanh(),
-            nn.Linear(n_latent_var, n_latent_var),
-            nn.Tanh(),
-            nn.Linear(n_latent_var, 1)
-        )
-
-    def forward(self):
-        raise NotImplementedError
-
-    def act(self, state, memory):
-        state = torch.from_numpy(state).float().to(device)
-        action_probs = self.action_layer(state)  # 将state带进网络
-        dist = Categorical(action_probs)  # 按照给定的概率分布来进行采样
-        action = dist.sample()
-
-        memory.states.append(state)
-        memory.actions.append(action)
-        memory.logprobs.append(dist.log_prob(action))
-
-        return action.item()
-
-    def evaluate(self, state, action):
-        action_probs = self.action_layer(state)
-        dist = Categorical(action_probs)
-
-        action_logprobs = dist.log_prob(action)
-        dist_entropy = dist.entropy()
-
-        state_value = self.value_layer(state)
-
-        return action_logprobs, torch.squeeze(state_value), dist_entropy
-
-
-class PPO:
-    def __init__(self, state_dim, action_dim, n_latent_var, lr, betas, gamma, K_epochs, eps_clip):
-        self.lr = lr
-        self.betas = betas
-        self.gamma = gamma
-        self.eps_clip = eps_clip
-        self.K_epochs = K_epochs
-
-        # 定义新旧policy
-        self.policy = ActorCritic(state_dim, action_dim, n_latent_var).to(device)
-        self.optimizer = torch.optim.Adam(self.policy.parameters(), lr=lr, betas=betas)
-        self.policy_old = ActorCritic(state_dim, action_dim, n_latent_var).to(device)
-        self.policy_old.load_state_dict(self.policy.state_dict()) # 将定义的policy复制到policy_old
-
-        self.MseLoss = nn.MSELoss()
-
-    def update(self, memory):
-        # 蒙特卡洛状态奖励估计
-        rewards = []
-        discounted_reward = 0
-        for reward, is_terminal in zip(reversed(memory.rewards), reversed(memory.is_terminals)):
-            if is_terminal:
-                discounted_reward = 0
-            discounted_reward = reward + (self.gamma * discounted_reward)  # 乘以一个折扣因子gamma
-            rewards.insert(0, discounted_reward)
-
-        # 标准化rewards
-        rewards = torch.tensor(rewards, dtype=torch.float32).to(device)
-        rewards = (rewards - rewards.mean()) / (rewards.std() + 1e-5)  # 标准化rewards
-
-        # 格式转换
-        old_states = torch.stack(memory.states).to(device).detach()
-        old_actions = torch.stack(memory.actions).to(device).detach()
-        old_logprobs = torch.stack(memory.logprobs).to(device).detach()
-
-        # 训练policy K_epochs次
-        for _ in range(self.K_epochs):
-            # 用当前policy评估old_states和old_actions
-            logprobs, state_values, dist_entropy = self.policy.evaluate(old_states, old_actions)
-
-            # 计算ratio (pi_theta / pi_theta__old)
-            ratios = torch.exp(logprobs - old_logprobs.detach())
-
-            # 计算loss
-            advantages = rewards - state_values.detach()
-            surr1 = ratios * advantages
-            surr2 = torch.clamp(ratios, 1 - self.eps_clip, 1 + self.eps_clip) * advantages
-            loss = -torch.min(surr1, surr2) + 0.5 * self.MseLoss(state_values, rewards) - 0.01 * dist_entropy
-
-            # 计算梯度
-            self.optimizer.zero_grad()
-            loss.mean().backward()
-            self.optimizer.step()
-
-        # 将新的权重更新给old_policy
-        self.policy_old.load_state_dict(self.policy.state_dict())
-
-
-def main():
-    ############## 参数设定 ##############
-    env_name = "CartPole-v0"
-    # 生成仿真环境
-    env = gym.make(env_name)
-    state_dim = env.observation_space.shape[0]
-    action_dim = env.action_space.n
-    render = True
-
-    log_interval = 20  # 输出间隔次数
-    max_episodes = 50000  # 最大训练episodes
-    max_timesteps = 300  # 单个episode的最大步数
-    n_latent_var = 64  # 隐藏层数量
-    update_timestep = 2000  # 更新policy的间隔
-    lr = 0.002
-    betas = (0.9, 0.999)
-    gamma = 0.99  # 折扣因子
-    K_epochs = 4  # 更新policy次数
-    eps_clip = 0.2  # clip参数
-    random_seed = None
-    #############################################
-
-    if random_seed:
-        torch.manual_seed(random_seed)
-        env.seed(random_seed)
-
-    memory = Memory()
-    ppo = PPO(state_dim, action_dim, n_latent_var, lr, betas, gamma, K_epochs, eps_clip)
-
-
-    # 参数初始化
-    running_reward = 0
-    avg_length = 0
-    timestep = 0
-
-    # 主循环
-    for i_episode in range(1, max_episodes + 1):
-        state = env.reset()  # 初始化（重新玩）
-        for t in range(max_timesteps):
-            timestep += 1
-
-            # 运行policy_old:
-            action = ppo.policy_old.act(state, memory)
-            state, reward, done, _ = env.step(action)  # 得到（新的状态，奖励，是否终止，额外的调试信息）
-
-            # 保存数据:
-            memory.rewards.append(reward)
-            memory.is_terminals.append(done)
-
-            # 更新policy
-            if timestep % update_timestep == 0:
-                ppo.update(memory)
-                memory.clear_memory()
-                timestep = 0
-
-            running_reward += reward
-            if render:
-                env.render()
-            if done:
-                break
-
-        avg_length += t
-
-
-
-        # 打印log
-        if i_episode % log_interval == 0:
-            avg_length = int(avg_length / log_interval)
-            running_reward = int((running_reward / log_interval))
-
-            print('Episode {} \t avg length: {} \t reward: {}'.format(i_episode, avg_length, running_reward))
-            running_reward = 0
-            avg_length = 0
-
-
-if __name__ == '__main__':
-    main()+import torch.distributions as Categorical
+import gym 